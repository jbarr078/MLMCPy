--- conflicted
+++ resolved
@@ -1,8 +1,6 @@
 # MLMCPy - **M**ulti-**L**evel **M**onte **C**arlo with **Py**thon
 
 Implementation of the Multi-Level Monte Carlo (MLMC) method in Python.
-<<<<<<< HEAD
-=======
 
 Example usage:
 
@@ -64,5 +62,4 @@
 
 
 Waiver and Indemnity:  RECIPIENT AGREES TO WAIVE ANY AND ALL CLAIMS AGAINST THE UNITED STATES GOVERNMENT, ITS CONTRACTORS AND SUBCONTRACTORS, AS WELL AS ANY PRIOR RECIPIENT.  IF RECIPIENT'S USE OF THE SUBJECT SOFTWARE RESULTS IN ANY LIABILITIES, DEMANDS, DAMAGES, EXPENSES OR LOSSES ARISING FROM SUCH USE, INCLUDING ANY DAMAGES FROM PRODUCTS BASED ON, OR RESULTING FROM, RECIPIENT'S USE OF THE SUBJECT SOFTWARE, RECIPIENT SHALL INDEMNIFY AND HOLD HARMLESS THE UNITED STATES GOVERNMENT, ITS CONTRACTORS AND SUBCONTRACTORS, AS WELL AS ANY PRIOR RECIPIENT, TO THE EXTENT PERMITTED BY LAW.  RECIPIENT'S SOLE REMEDY FOR ANY SUCH MATTER SHALL BE THE IMMEDIATE, UNILATERAL TERMINATION OF THIS AGREEMENT.
- 
->>>>>>> 00ffa5b4
+ 