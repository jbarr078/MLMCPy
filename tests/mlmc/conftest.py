import pytest
import numpy as np
import timeit
import imp
import os
import sys
import warnings

# Needed when running mpiexec. Be sure to run from tests directory.
if 'PYTHONPATH' not in os.environ:

    base_path = os.path.abspath('..')

    sys.path.insert(0, base_path)

from MLMCPy.mlmc import MLMCSimulator
from MLMCPy.model import ModelFromData
from MLMCPy.input import RandomInput
from MLMCPy.input import InputFromData
from MLMCPy.input import Input
from tests.testing_scripts.spring_mass import SpringMassModel

# Create list of paths for each data file.
# Used to parametrize tests.
my_path = os.path.dirname(os.path.abspath(__file__))
data_path = my_path + "/../testing_data"

@pytest.fixture
def random_input():
    """
    Creates a RandomInput object that produces samples from a
    uniform distribution.
    """
    return RandomInput()


@pytest.fixture
def data_input():
    """
    Creates an InputFromData object that produces samples from a file
    containing spring mass input data.
    """
    return InputFromData(os.path.join(data_path, "spring_mass_1D_inputs.txt"),
                         shuffle_data=False)


@pytest.fixture
def data_input_2d():
    """
    Creates an InputFromData object that produces samples from a file
    containing two dimensional data.
    """
    return InputFromData(os.path.join(data_path, "2D_test_data.csv"),
                         shuffle_data=False)


@pytest.fixture
def beta_distribution_input():
    """
    Creates a RandomInput object that produces samples from a
    beta distribution.
    """
    np.random.seed(1)

    def beta_distribution(shift, scale, alpha, beta, size):
        return shift + scale * np.random.beta(alpha, beta, size)

    return RandomInput(distribution_function=beta_distribution,
                       shift=1.0, scale=2.5, alpha=3., beta=2.)


@pytest.fixture
def dummy_arange_random_input():
    """
    Creates a random input object that just returns np.arange(size) 
    for testing
    """

    def get_arange(size):
        return np.arange(size)

    return RandomInput(distribution_function=get_arange)


@pytest.fixture
def spring_models():
    """
    Creates a list of three SpringMassModel objects of increasing fidelity.
    """
    model_level1 = SpringMassModel(mass=1.5, time_step=1.0, cost=1.0)
    model_level2 = SpringMassModel(mass=1.5, time_step=0.1, cost=10.0)
    model_level3 = SpringMassModel(mass=1.5, time_step=0.01, cost=100.0)

    return [model_level1, model_level2, model_level3]


@pytest.fixture
def models_from_data():
    """
    Creates a list of three ModelFromData objects of increasing fidelity.
    :return:
    """
    input_filepath = os.path.join(data_path, "spring_mass_1D_inputs.txt")
    output1_filepath = os.path.join(data_path, "spring_mass_1D_outputs_1.0.txt")
    output2_filepath = os.path.join(data_path, "spring_mass_1D_outputs_0.1.txt")
    output3_filepath = os.path.join(data_path,
                                    "spring_mass_1D_outputs_0.01.txt")

    model1 = ModelFromData(input_filepath, output1_filepath, 1.)
    model2 = ModelFromData(input_filepath, output2_filepath, 4.)
    model3 = ModelFromData(input_filepath, output3_filepath, 16.)

    return [model1, model2, model3]


@pytest.fixture
def models_from_2d_data():
    """
    Creates a list of three ModelFromData objects with a small amount of
    two dimensional data.
    """
    input_filepath = os.path.join(data_path, "2D_test_data.csv")
    output1_filepath = os.path.join(data_path, "2D_test_data_output.csv")
    output2_filepath = os.path.join(data_path, "2D_test_data_output.csv")
    output3_filepath = os.path.join(data_path, "2D_test_data_output.csv")

    model1 = ModelFromData(input_filepath, output1_filepath, 1.)
    model2 = ModelFromData(input_filepath, output2_filepath, 4.)
    model3 = ModelFromData(input_filepath, output3_filepath, 16.)

    return [model1, model2, model3]


@pytest.fixture
def filename_2d_5_column_data():
    """
    Creates a string containing the path to a file with a large number of rows
    of data with five columns.
    """
    return os.path.join(data_path, "2D_test_data_long.csv")


@pytest.fixture
def filename_2d_3_column_data():
    """
    Creates a string containing the path to a file with a large number of rows
    of data with three columns.
    """
    return os.path.join(data_path, "2D_test_data_output_3_col.csv")


@pytest.fixture
def comm():
    """
    Creates a MPI.COMM_WORLD object for working with multi-process information.
    """
    try:

        imp.find_module('mpi4py')

        from mpi4py import MPI
        return MPI.COMM_WORLD

    except ImportError:

        class FakeCOMM:

            def __init__(self):
                self.size = 1
                self.rank = 0

            @staticmethod
            def allgather(thing):

                return np.array([thing])

        return FakeCOMM()


@pytest.fixture
def spring_mlmc_simulator(beta_distribution_input, spring_models):
    np.random.seed(1)
    sim = MLMCSimulator(models=spring_models,
                        random_input=beta_distribution_input)
    
    return sim


@pytest.fixture
def dummy_arange_simulator(dummy_arange_random_input, spring_models):
    """
    Dummy simulator to test get model inputs modular function where the 
    random input object simply returns numpy.arange for testing
    """
    sim = MLMCSimulator(models=spring_models,
                        random_input=dummy_arange_random_input)
    return sim
<<<<<<< HEAD

 
@pytest.fixture
def cache_tmpfile(tmpdir):
    p = tmpdir.mkdir('sub')
    output_path = str(p.join('cache_outputs.txt'))
    input_path = str(p.join('cache_inputs.txt'))
    paths = [output_path, input_path]
    return paths
=======
    
@pytest.fixture
def temp_files(tmpdir):
    p = tmpdir.mkdir('sub')
    path0 = str(p.join('level0.txt'))
    path1 = str(p.join('level1.txt'))
    path2 = str(p.join('level2.txt'))
    path3 = str(p.join('level3.txt'))
    path4 = str(p.join('level4.txt'))

    return [path0, path1, path2, path3, path4]
>>>>>>> 2ddd03e2
<|MERGE_RESOLUTION|>--- conflicted
+++ resolved
@@ -195,7 +195,6 @@
     sim = MLMCSimulator(models=spring_models,
                         random_input=dummy_arange_random_input)
     return sim
-<<<<<<< HEAD
 
  
 @pytest.fixture
@@ -205,8 +204,8 @@
     input_path = str(p.join('cache_inputs.txt'))
     paths = [output_path, input_path]
     return paths
-=======
-    
+
+
 @pytest.fixture
 def temp_files(tmpdir):
     p = tmpdir.mkdir('sub')
@@ -216,5 +215,4 @@
     path3 = str(p.join('level3.txt'))
     path4 = str(p.join('level4.txt'))
 
-    return [path0, path1, path2, path3, path4]
->>>>>>> 2ddd03e2
+    return [path0, path1, path2, path3, path4]