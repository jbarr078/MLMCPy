import pytest
import numpy as np
import timeit
import imp
import os
import sys
import warnings

# Needed when running mpiexec. Be sure to run from tests directory.
if 'PYTHONPATH' not in os.environ:

    base_path = os.path.abspath('..')

    sys.path.insert(0, base_path)

from MLMCPy.mlmc import MLMCSimulator
from MLMCPy.model import ModelFromData
from MLMCPy.input import RandomInput
from MLMCPy.input import InputFromData

from tests.testing_scripts.spring_mass import SpringMassModel

# Create list of paths for each data file.
# Used to parametrize tests.
my_path = os.path.dirname(os.path.abspath(__file__))
data_path = my_path + "/../testing_data"


@pytest.fixture
def random_input():
    """
    Creates a RandomInput object that produces samples from a
    uniform distribution.
    """
    return RandomInput()


@pytest.fixture
def data_input():
    """
    Creates an InputFromData object that produces samples from a file
    containing spring mass input data.
    """
    return InputFromData(os.path.join(data_path, "spring_mass_1D_inputs.txt"),
                         shuffle_data=False)


@pytest.fixture
def data_input_2d():
    """
    Creates an InputFromData object that produces samples from a file
    containing two dimensional data.
    """
    return InputFromData(os.path.join(data_path, "2D_test_data.csv"),
                         shuffle_data=False)


@pytest.fixture
def beta_distribution_input():
    """
    Creates a RandomInput object that produces samples from a
    beta distribution.
    """
    np.random.seed(1)

    def beta_distribution(shift, scale, alpha, beta, size):
        return shift + scale * np.random.beta(alpha, beta, size)

    return RandomInput(distribution_function=beta_distribution,
                       shift=1.0, scale=2.5, alpha=3., beta=2.)


@pytest.fixture
def spring_models():
    """
    Creates a list of three SpringMassModel objects of increasing fidelity.
    """
    model_level1 = SpringMassModel(mass=1.5, time_step=1.0, cost=1.0)
    model_level2 = SpringMassModel(mass=1.5, time_step=0.1, cost=10.0)
    model_level3 = SpringMassModel(mass=1.5, time_step=0.01, cost=100.0)

    return [model_level1, model_level2, model_level3]


@pytest.fixture
def models_from_data():
    """
    Creates a list of three ModelFromData objects of increasing fidelity.
    :return:
    """
    input_filepath = os.path.join(data_path, "spring_mass_1D_inputs.txt")
    output1_filepath = os.path.join(data_path, "spring_mass_1D_outputs_1.0.txt")
    output2_filepath = os.path.join(data_path, "spring_mass_1D_outputs_0.1.txt")
    output3_filepath = os.path.join(data_path,
                                    "spring_mass_1D_outputs_0.01.txt")

    model1 = ModelFromData(input_filepath, output1_filepath, 1.)
    model2 = ModelFromData(input_filepath, output2_filepath, 4.)
    model3 = ModelFromData(input_filepath, output3_filepath, 16.)

    return [model1, model2, model3]


@pytest.fixture
def models_from_2d_data():
    """
    Creates a list of three ModelFromData objects with a small amount of
    two dimensional data.
    """
    input_filepath = os.path.join(data_path, "2D_test_data.csv")
    output1_filepath = os.path.join(data_path, "2D_test_data_output.csv")
    output2_filepath = os.path.join(data_path, "2D_test_data_output.csv")
    output3_filepath = os.path.join(data_path, "2D_test_data_output.csv")

    model1 = ModelFromData(input_filepath, output1_filepath, 1.)
    model2 = ModelFromData(input_filepath, output2_filepath, 4.)
    model3 = ModelFromData(input_filepath, output3_filepath, 16.)

    return [model1, model2, model3]


@pytest.fixture
def filename_2d_5_column_data():
    """
    Creates a string containing the path to a file with a large number of rows
    of data with five columns.
    """
    return os.path.join(data_path, "2D_test_data_long.csv")


@pytest.fixture
def filename_2d_3_column_data():
    """
    Creates a string containing the path to a file with a large number of rows
    of data with three columns.
    """
    return os.path.join(data_path, "2D_test_data_output_3_col.csv")


@pytest.fixture
def comm():
    """
    Creates a MPI.COMM_WORLD object for working with multi-process information.
    """
    try:

        imp.find_module('mpi4py')

        from mpi4py import MPI
        return MPI.COMM_WORLD

    except ImportError:

        class FakeCOMM:

            def __init__(self):
                self.size = 1
                self.rank = 0

            def allgather(self, thing):

                return np.array([thing])

        return FakeCOMM()


def test_model_from_data(data_input, models_from_data):
    """
    Executes  simulate() with models and inputs created from files
    to ensure there are no exceptions while performing basic functionality.
    """
    sim = MLMCSimulator(models=models_from_data, data=data_input)
    sim.simulate(1., initial_sample_sizes=20)


def test_model_with_random_input(beta_distribution_input, spring_models):
    """
    Executes simulate() with models and inputs created from random
    distributions to ensure there are no exceptions while performing basic
    functionality.
    """
    sim = MLMCSimulator(models=spring_models, data=beta_distribution_input)
    sim.simulate(1., initial_sample_sizes=20)


def test_for_verbose_exceptions(data_input, models_from_data):
    """
    Executes simulate() with verbose enabled to ensure that there are
    no exceptions while in verbose mode.
    """
    # Redirect the verbose out to null.
    stdout = sys.stdout
    with open(os.devnull, 'w') as f:
        sys.stdout = f

        sim = MLMCSimulator(models=models_from_data, data=data_input)
        sim.simulate(1., initial_sample_sizes=20, verbose=True)

    # Put stdout back in place.
    sys.stdout = stdout


def test_simulate_exception_for_invalid_parameters(data_input, models_from_data):
    """
    Ensures that expected exceptions occur when running simulate() with invalid
    parameters.
    """
    test_mlmc = MLMCSimulator(models=models_from_data, data=data_input)

    with pytest.raises(ValueError):
        test_mlmc.simulate(epsilon=-.1, initial_sample_sizes=20)

    with pytest.raises(TypeError):
        test_mlmc.simulate(epsilon='one', initial_sample_sizes=20)

    with pytest.raises(TypeError):
        test_mlmc.simulate(epsilon=.1, initial_sample_sizes='five')

    with pytest.raises(TypeError):
        test_mlmc.simulate(epsilon=.1, initial_sample_sizes=5, target_cost='3')

    with pytest.raises(ValueError):
        test_mlmc.simulate(epsilon=.1, initial_sample_sizes=5, target_cost=-1)

    with pytest.raises(ValueError):
        test_mlmc.simulate(epsilon=.1, initial_sample_sizes=1)

    with pytest.raises(ValueError):
        test_mlmc.simulate(epsilon=.1, initial_sample_sizes=[5, 4, 3, 2])


def test_simulate_expected_output_types(data_input, models_from_data):
    """
    Tests the data types returned by simulate().
    """
    test_mlmc = MLMCSimulator(models=models_from_data, data=data_input)

    result, sample_count, variances = \
        test_mlmc.simulate(epsilon=1., initial_sample_sizes=20)

    assert isinstance(result, np.ndarray)
    assert isinstance(sample_count, np.ndarray)
    assert isinstance(variances, np.ndarray)


@pytest.mark.parametrize("num_qoi, variances, epsilons",
                         [[1, [[4.], [1.]], [.1]],
                         [2, [[4., 4.], [1, 1.]], [.1, .01]],
                         [3, [[4., 4., 4.], [1, 1., 1.]], [.1, 1., .01]]])
def test_optimal_sample_sizes_expected_outputs(num_qoi, variances, epsilons,
                                               data_input, models_from_data):
    """
    Tests samples sizes produced by simulator's compute_optimal_sample_sizes()
    against expected computed sample sizes for various sets of parameters.
    """
    test_mlmc = MLMCSimulator(models=models_from_data[:2], data=data_input)

    data_input._data = np.broadcast_to(data_input._data,
                                       (data_input._data.shape[0], num_qoi))

    test_mlmc._epsilons = epsilons
    costs = np.array([1., 4.])

    test_mlmc._compute_optimal_sample_sizes(costs, np.array(variances))

    # Check results.
    sample_sizes = test_mlmc._sample_sizes

    if num_qoi == 1:
        expected_sample_size = [800, 200]
    else:
        expected_sample_size = [80000, 20000]

    assert np.all(np.isclose(sample_sizes, expected_sample_size, atol=1))


def test_costs_and_initial_variances_spring_models(beta_distribution_input,
                                                   spring_models):
    """
    Tests costs and variances computed by simulator's
    compute_costs_and_variances() against expected values based on a
    beta distribution.
    """
    sim = MLMCSimulator(models=spring_models, data=beta_distribution_input)

    np.random.seed(1)
    sim._process_initial_sample_sizes(100)

    costs, variances = sim._compute_costs_and_variances()

    true_variances = np.array([[8.245224951411819],
                               [0.0857219498864355],
                               [7.916295509470576e-06]])

    true_costs = np.array([1., 11., 110.])

    assert np.all(np.isclose(true_costs, costs))
    assert np.all(np.isclose(true_variances, variances, rtol=.1))


def test_costs_and_initial_variances_models_from_data(data_input,
                                                      models_from_data):
    """
    Tests costs and variances computed by simulator's
    compute_costs_and_variances() against expected values based on data loaded
    from files.
    """
    np.random.seed(1)
    sim = MLMCSimulator(models=models_from_data, data=data_input)

    sim._process_initial_sample_sizes(100)
    costs, variances = sim._compute_costs_and_variances()

    true_variances = np.array([[9.262628271266264],
                               [0.07939834631411287],
                               [5.437083709623372e-06]])

    true_costs = np.array([1.0, 5.0, 20.0])

    assert np.all(np.isclose(true_costs, costs))
    assert np.all(np.isclose(true_variances, variances, rtol=.1))


def test_calculate_estimate_for_springmass_random_input(beta_distribution_input,
                                                        spring_models):
    """
    Tests simulator estimate against expected value for beta distribution.
    """
    np.random.seed(1)

    # Result from 20,000 sample monte carlo spring mass simulation.
    mc_20000_output_sample_mean = 12.3186216602

    sim = MLMCSimulator(models=spring_models,
                        data=beta_distribution_input)

    estimate, sample_sizes, variances = sim.simulate(0.1, 100)

    assert np.isclose(estimate[0], mc_20000_output_sample_mean, atol=.25)


def test_monte_carlo_estimate_value(data_input, models_from_data):
    """
    Tests simulator estimate against expected value for spring mass file data.
    """
    np.random.seed(1)

    # Result from 20,000 sample monte carlo spring mass simulation.
    mc_20000_output_sample_mean = 12.3186216602

    # Passing in one model into MLMCSimulator should make it run in monte
    # carlo simulation mode.
    models = [models_from_data[0]]

    sim = MLMCSimulator(models=models, data=data_input)
    estimate, sample_sizes, variances = sim.simulate(.05, 50)

    assert np.isclose(estimate, mc_20000_output_sample_mean, atol=.25)


def test_hard_coded_springmass_random_input(beta_distribution_input,
                                            spring_models, comm):
    """
    Tests simulator estimate and variances against precomputed values.
    """
    np.random.seed(1)

    mlmc_hard_coded_mean = [12.274674424393805]
    mlmc_hard_coded_variance = [0.01078008]

    sim = MLMCSimulator(models=spring_models,
                        data=beta_distribution_input)

    all_sample_sizes = np.array([1113, 34, 0])
    get_cpu_samples = np.vectorize(sim._determine_num_cpu_samples)
    sim._cpu_sample_sizes = get_cpu_samples(all_sample_sizes)
    sim._determine_input_output_size()

    sim._caching_enabled = False
    sim._sample_sizes = all_sample_sizes

    np.random.seed(1)
    estimate, cpu_sample_sizes, variances = sim._run_simulation()

    assert np.all(np.isclose(estimate, mlmc_hard_coded_mean))
    assert np.all(np.isclose(variances, mlmc_hard_coded_variance))


def test_estimate_and_variance_improved_by_lower_epsilon(data_input,
                                                         models_from_data):
    """
    Runs simulate with decreasing epsilons and ensures that the resulting
    estimates are increasingly accurate and that the variances decrease.
    """
    np.random.seed(1)

    # Result from 20,000 sample monte carlo spring mass simulation.
    mc_20000_output_sample_mean = 12.3186216602

    sim = MLMCSimulator(models=models_from_data,
                        data=data_input)

    estimates = np.zeros(3)
    variances = np.zeros_like(estimates)
    for i, epsilon in enumerate([1., .5, .1]):

        estimates[i], sample_sizes, variances[i] = \
            sim.simulate(epsilon=epsilon, initial_sample_sizes=50)

    error = np.abs(estimates - mc_20000_output_sample_mean)
    assert error[0] > error[1] > error[2]

    assert variances[0] > variances[1] > variances[2]


def test_always_at_least_one_sample_taken(data_input, models_from_data):

    sim = MLMCSimulator(models=models_from_data, data=data_input)

    estimates, sample_sizes, variances = sim.simulate(epsilon=5.,
                                                      initial_sample_sizes=100)

    assert np.sum(sample_sizes) > 0


def test_estimate_and_variance_improved_by_higher_target_cost(data_input,
                                                              models_from_data):
    """
    Runs simulator with increasing target costs and ensures that the resulting
    estimates are increasingly accurate and variances decrease.
    """
    np.random.seed(1)

    # Result from 20,000 sample monte carlo spring mass simulation.
    mc_20000_output_sample_mean = 12.3186216602

    sim = MLMCSimulator(models=models_from_data, data=data_input)

    estimates = np.zeros(3)
    variances = np.zeros_like(estimates)
    sample_sizes = np.zeros((3, 3))
    for i, target_cost in enumerate([5, 25, 500]):

        estimates[i], sample_sizes[i], variances[i] = \
            sim.simulate(epsilon=.5,
                         initial_sample_sizes=100,
                         target_cost=target_cost)

    error = np.abs(estimates - mc_20000_output_sample_mean)
    assert error[0] > error[1] > error[2]

    assert np.sum(sample_sizes[0]) < np.sum(sample_sizes[1]) < \
           np.sum(sample_sizes[2])

    assert variances[0] > variances[1] > variances[2]


@pytest.mark.parametrize("epsilon", [1., .5, .1, .05])
def test_final_variances_less_than_epsilon_goal(data_input,
                                                models_from_data,
                                                epsilon):
    """
    Ensures that square root of variances produced by simulator are lower than
    the specified epsilon parameter.
    """
    sim = MLMCSimulator(models=models_from_data, data=data_input)

    estimate, sample_sizes, variances = \
        sim.simulate(epsilon=epsilon,
                     initial_sample_sizes=50)

    assert np.sqrt(variances[0]) < epsilon
    assert not np.isclose(variances[0], 0.)


@pytest.mark.parametrize('cpu_sample_sizes', [[1, 0, 0], [1, 0, 1], [1, 1, 0],
                         [1, 1, 1], [1, 2, 1], [10, 5, 2]])
def test_outputs_for_small_sample_sizes(data_input, models_from_data,
                                        cpu_sample_sizes, comm):
    """
    Test various combinations of small sample sizes to ensure stability of
    simulator under these conditions as well as accuracy of estimate and
    variances.
    """
    output1_filepath = os.path.join(data_path, "spring_mass_1D_outputs_1.0.txt")
    output2_filepath = os.path.join(data_path, "spring_mass_1D_outputs_0.1.txt")
    output3_filepath = os.path.join(data_path,
                                    "spring_mass_1D_outputs_0.01.txt")

    outputs = list()
    outputs.append(np.genfromtxt(output1_filepath)[comm.rank::comm.size])
    outputs.append(np.genfromtxt(output2_filepath)[comm.rank::comm.size])
    outputs.append(np.genfromtxt(output3_filepath)[comm.rank::comm.size])

    all_sample_sizes = np.array(cpu_sample_sizes) * comm.size

    sim = MLMCSimulator(models=models_from_data, data=data_input)

    sim._caching_enabled = False
    sim._cpu_sample_sizes = np.array(cpu_sample_sizes)
    sim._sample_sizes = np.copy(all_sample_sizes)
    sim._determine_input_output_size()
    sim_estimate, ss, sim_variance = sim._run_simulation()

    # Acquire samples in same sequence simulator would.
    samples = []
    sample_index = 0
    for i, s in enumerate(cpu_sample_sizes):

        output = outputs[i][sample_index:sample_index + s]

        if i > 0:
            lower_output = outputs[i-1][sample_index:sample_index + s]
        else:
            lower_output = np.zeros_like(output)

        diff = output - lower_output
        all_diff = np.concatenate(comm.allgather(diff))

        samples.append(all_diff)
        sample_index += s

    # Compute mean and variances.
    sample_mean = 0.
    sample_variance = 0.
    for i, sample in enumerate(samples):

        if all_sample_sizes[i] > 0:
            sample_mean += np.sum(sample, axis=0) / all_sample_sizes[i]
            sample_variance += np.var(sample, axis=0) / all_sample_sizes[i]

    # Test sample computations vs simulator.
    assert np.isclose(sim_estimate, sample_mean, atol=10e-15)
    assert np.isclose(sim_variance, sample_variance, atol=10e-15)


@pytest.mark.parametrize("cache_size", [2, 10, 400])
def test_output_caching(data_input, models_from_data, cache_size):
    """
    Runs simulator's _evaluate_sample() with and without caching enabled
    to ensure consistency of outputs. Also tests the estimate and variances
    with and without caching.
    """
    sim = MLMCSimulator(models=models_from_data, data=data_input)

    # Run simulation to generate cache.
    estimate1, sample_sizes, variances1 = sim.simulate(1., cache_size)

    # Collect output from _evaluate_sample with caching enabled.
    num_levels = len(models_from_data)
    max_samples = np.max(sim._sample_sizes)

    outputs_with_caching = np.zeros((num_levels, max_samples, 1))
    outputs_without_caching = np.zeros_like(outputs_with_caching)

    data_input.reset_sampling()

    for level in range(num_levels):

        num_samples = sim._sample_sizes[level]

        if num_samples == 0:
            continue

        samples = sim._draw_samples(num_samples)

        for i, sample in enumerate(samples):

            outputs_with_caching[level, i] = \
                sim._evaluate_sample(sample, level)

    # Collect same data with caching disabled.
    sim._caching_enabled = False
    sim._data.reset_sampling()

    for level in range(num_levels):
        num_samples = sim._sample_sizes[level]

        if num_samples == 0:
            continue

        samples = sim._draw_samples(num_samples)
        for i, sample in enumerate(samples):

            outputs_without_caching[level, i] = \
                sim._evaluate_sample(sample, level)

    assert np.all(np.isclose(outputs_without_caching, outputs_with_caching))

    estimate2, sample_sizes, variances2 = sim._run_simulation()

    # Now compare estimator and output variances.
    # If caching is working properly, they should match.
    assert np.array_equal(estimate1, estimate2)
    assert np.array_equal(variances1, variances2)


def test_input_output_with_differing_column_count(filename_2d_5_column_data,
                                                  filename_2d_3_column_data):
    """
    Ensures that simulator handles input and output data with differing numbers
    of columns.
    """
    model1 = ModelFromData(filename_2d_5_column_data,
                           filename_2d_3_column_data,
                           1.)

    model2 = ModelFromData(filename_2d_5_column_data,
                           filename_2d_3_column_data,
                           4.)

    data_input = InputFromData(filename_2d_5_column_data)

    sim = MLMCSimulator(models=[model1, model2], data=data_input)
    sim.simulate(100., 10)


def test_fail_if_model_outputs_do_not_match_shapes(filename_2d_5_column_data,
                                                   filename_2d_3_column_data):
    """
    Ensures simulator throws an exception if inputs and outputs with differing
    numbers of samples are provided.
    """
    model1 = ModelFromData(filename_2d_5_column_data,
                           filename_2d_5_column_data,
                           1.)

    model2 = ModelFromData(filename_2d_5_column_data,
                           filename_2d_3_column_data,
                           4.)

    data_input = InputFromData(filename_2d_5_column_data)

    with pytest.raises(ValueError):
        MLMCSimulator(models=[model1, model2], data=data_input)


def test_hard_coded_test_2_level(data_input, models_from_data):
    """
    Test simulator cost, initial variance, and sample size computations against
    precomputed values with two models.
    """
    # Get simulation results.
    np.random.seed(1)
    models = models_from_data[:2]

    sim = MLMCSimulator(models=models, data=data_input)
    sim_estimate, sim_sample_sizes, output_variances = \
        sim.simulate(epsilon=1., initial_sample_sizes=200)
    sim_costs, sim_variances = sim._compute_costs_and_variances()

    # Results from hard coded testing with same parameters.
    hard_coded_variances = np.array([[7.659619446414387],
                                     [0.07288894751770203]])

    hard_coded_sample_sizes = np.array([9, 0])
    hard_coded_estimate = np.array([11.639166038233583])

    assert np.all(np.isclose(sim_variances, hard_coded_variances))
    assert np.all(np.isclose(sim_estimate, hard_coded_estimate))
    assert np.all(np.isclose(sim._sample_sizes, hard_coded_sample_sizes))


def test_hard_coded_test_3_level(data_input, models_from_data):
    """
    Test simulator cost, initial variance, and sample size computations against
    precomputed values with three models.
    """
    # Get simulation results.
    sim = MLMCSimulator(models=models_from_data, data=data_input)
    sim_estimate, sim_sample_sizes, output_variances = \
        sim.simulate(epsilon=1., initial_sample_sizes=200)
    sim_costs, sim_variances = sim._compute_costs_and_variances()

    # Results from hard coded testing with same parameters.
    hard_coded_variances = np.array([[7.659619446414387],
                                     [0.07288894751770203],
                                     [7.363159154583542e-06]])

    hard_coded_sample_sizes = np.array([9, 0, 0])
    hard_coded_estimate = np.array([11.639166038233583])

    assert np.all(np.isclose(sim_variances, hard_coded_variances))
    assert np.all(np.isclose(sim_estimate, hard_coded_estimate))
    assert np.all(np.isclose(sim._sample_sizes, hard_coded_sample_sizes))


def test_graceful_handling_of_insufficient_samples(data_input_2d, comm,
                                                   models_from_2d_data):
    """
    Ensure that the simulator does not throw an exception when insufficient
    samples are provided.
    """
    # Warnings will be triggered; avoid displaying them during testing.
    with warnings.catch_warnings():
        warnings.simplefilter('ignore')

        # We only have five rows of data, so ignore cpus of rank > 4.
        # An intentional exception would be thrown by the simulator.
        if comm.rank > 4:
            return

        # Test when sampling with too large initial sample size.
        sim = MLMCSimulator(models=models_from_2d_data, data=data_input_2d)
        sim.simulate(epsilon=1., initial_sample_sizes=10)

        # Test when sampling with too large computed sample sizes.
        sim = MLMCSimulator(models=models_from_2d_data, data=data_input_2d)
        sim.simulate(epsilon=.01, initial_sample_sizes=5)


def test_multiple_run_consistency(data_input, models_from_data):
    """
    Ensure that simulator can be run multiple times without exceptions and
    returns consistent results.
    """
    sim = MLMCSimulator(models=models_from_data, data=data_input)
<<<<<<< HEAD
    sim.simulate(epsilon=1., initial_sample_sizes=10)

    sim = MLMCSimulator(models=models_from_data, data=data_input)
    sim.simulate(epsilon=1., initial_sample_sizes=10)
    sim.simulate(epsilon=2., initial_sample_sizes=20)
=======
    estimate1, sample_sizes1, variances1 = \
        sim.simulate(epsilon=1., initial_sample_size=100)

    sim = MLMCSimulator(models=models_from_data, data=data_input)
    estimate2, sample_sizes2, variances2 = \
        sim.simulate(epsilon=1., initial_sample_size=100)

    estimate3, sample_sizes3, variances3 = \
        sim.simulate(epsilon=1., initial_sample_size=100)

    assert np.all(np.isclose(estimate1, estimate2))
    assert np.all(np.isclose(estimate2, estimate3))

    assert np.all(np.isclose(sample_sizes1, sample_sizes2))
    assert np.all(np.isclose(sample_sizes2, sample_sizes3))

    assert np.all(np.isclose(variances1, variances2))
    assert np.all(np.isclose(variances2, variances3))
>>>>>>> 0ddff0ef


@pytest.mark.parametrize('target_cost', [3, 1, .1, .01])
def test_fixed_cost(beta_distribution_input, spring_models, target_cost):
    """
    Ensure that when running the simulator with a specified target_cost that
    the costs and sample sizes are consistent with the target cost and that
    the actual simulation run time is reasonably consistent as well.
    """
    np.random.seed(1)

    # Ensure costs are evaluated by simulator via timeit.
    for model in spring_models:
        delattr(model, 'cost')

    sim = MLMCSimulator(models=spring_models,
                        data=beta_distribution_input)

    # Multiply sample sizes times costs and take the sum; verify that this is
    # close to the target cost.
    sim._process_initial_sample_sizes(100)
    sim._target_cost = float(target_cost)

    sim._determine_input_output_size()
    costs, variances = sim._compute_costs_and_variances()
    sim._compute_optimal_sample_sizes(costs, variances)

    expected_cost = np.dot(costs, sim._cpu_sample_sizes)

    assert expected_cost <= target_cost and expected_cost * .9 < target_cost

    # Disable caching to ensure accuracy of compute time measurement.
    sim._caching_enabled = False

    # Ignore divide by zero warning caused by 0 initial_sample_size.
    with warnings.catch_warnings():
        warnings.simplefilter('ignore')

        start_time = timeit.default_timer()
        sim._run_simulation()
        compute_time = timeit.default_timer() - start_time

    # We should be less than or at least very close to the target.
    assert compute_time < target_cost * 1.2


@pytest.mark.parametrize('num_cpus', [1, 2, 3, 4, 7, 12])
def test_multi_cpu_sample_splitting(data_input, models_from_data, num_cpus):
    """
    Tests simulator's _determine_num_cpu_samples() by ensuring that all samples
    will be used and that the difference in number of samples between processes
    is never greater than one.
    """
    total_samples = 100

    sample_sizes = np.zeros(num_cpus)

    sim = MLMCSimulator(models=models_from_data, data=data_input)

    for cpu_rank in range(num_cpus):

        sim._num_cpus = num_cpus
        sim._cpu_rank = cpu_rank

        sample_sizes[cpu_rank] = sim._determine_num_cpu_samples(total_samples)

    # Test that all samples will be utilized.
    assert np.sum(sample_sizes) == total_samples

    # Test that there is never more than a difference of one sample
    # between processes.
    assert np.max(sample_sizes) - np.min(sample_sizes) <= 1


def test_gather_arrays(data_input, models_from_data, comm):
    """
    Tests simulator's _gather_arrays() to ensure that it produces expected
    results for axis=0 and axis=1 parameters.
    """
    sim = MLMCSimulator(data=data_input, models=models_from_data)

    # Axis 0 test.
    test = np.ones((2, 2)) * comm.rank

    expected_result = np.zeros((2, 2))

    for i in range(1, comm.size):
        new_block = np.ones((2, 2)) * i
        expected_result = np.concatenate((expected_result, new_block), axis=0)

    print expected_result
    test_result = sim._gather_arrays(test, axis=0)
    print test_result

    assert np.array_equal(expected_result, test_result)

    # Axis 1 test.
    test2 = np.ones((2, 2)) * comm.rank

    expected_result2 = np.zeros((2, 2))

    for i in range(1, comm.size):
        new_block = np.ones((2, 2)) * i
        expected_result2 = np.concatenate((expected_result2, new_block), axis=1)

    test2_result = sim._gather_arrays(test2, axis=1)

    assert np.array_equal(expected_result2, test2_result)

    # Test for cross-sync failure issue that could occur if some processes
    # run samples for a particular level while others don't.
    if comm.rank % 2 == 0:
        sim._cpu_sample_sizes = np.array([2, 1, 0])
    else:
        sim._cpu_sample_sizes = np.array([2, 0, 0])

    sim._sample_sizes = sim._sample_sizes * comm.size

    # An exception will occur here if the problem is present.
    sim._run_simulation()


@pytest.mark.parametrize('num_samples', [2, 3, 5, 7, 11, 23, 101])
def test_multiple_cpu_compute_costs_and_variances(data_input, num_samples,
                                                  models_from_data):
    """
    Tests simulator's computation of costs and initial variances in an MPI
    environment for various numbers of initial sample sizes vs single cpu case.
    Also tests to ensure consistency of sampling.
    """
    sim = MLMCSimulator(data=data_input, models=models_from_data)

    num_cpu_samples = sim._determine_num_cpu_samples(num_samples)

    cache = np.zeros((3, num_cpu_samples, 1))
    test_input_samples = np.zeros_like(cache)

    # Get samples/outputs for MPI case.
    for level in range(3):

        test_input_samples[level] = sim._draw_samples(num_samples)
        lower_level_outputs = np.zeros((num_cpu_samples, 1))

        for i, sample in enumerate(test_input_samples[level]):

            cache[level, i] = models_from_data[level].evaluate(sample)

            if level > 0:
                lower_level_outputs[i] = \
                    models_from_data[level - 1].evaluate(sample)

        cache[level] -= lower_level_outputs

    gathered_test_input_samples = \
        sim._gather_arrays(test_input_samples, axis=1)

    # Get outputs across all CPUs before computing variances.
    gathered_test_outputs = sim._gather_arrays(cache, axis=1)

    expected_outputs = np.zeros((3, num_samples, 1))
    expected_input_samples = np.zeros((3, num_samples, 1))
    data_input.reset_sampling()

    # Get samples/outputs for single processor for comparison.
    for level in range(3):

        expected_input_samples[level] = \
            data_input.draw_samples(num_samples)
        lower_level_outputs = np.zeros((num_samples, 1))

        for i, sample in enumerate(expected_input_samples[level]):

            expected_outputs[level, i] = \
                models_from_data[level].evaluate(sample)

            if level > 0:
                lower_level_outputs[i] = \
                    models_from_data[level-1].evaluate(sample)

        expected_outputs[level] -= lower_level_outputs

    assert gathered_test_input_samples.shape == expected_input_samples.shape
    assert np.array_equal(gathered_test_input_samples, expected_input_samples)

    assert gathered_test_outputs.shape == expected_outputs.shape
    assert np.array_equal(gathered_test_outputs, expected_outputs)


def test_multiple_cpu_simulation(data_input, models_from_data, comm):
    """
    Compares outputs of simulator in single cpu vs MPI environments to ensure
    consistency.
    """
    # Set up baseline simulation like single processor run.
    data_filename = os.path.join(data_path, "spring_mass_1D_inputs.txt")
    full_data_input = InputFromData(data_filename)
    full_data_input._data = np.genfromtxt(data_filename)
    full_data_input._data = \
        full_data_input._data.reshape(full_data_input._data.shape[0], -1)

    base_sim = MLMCSimulator(models=models_from_data, data=full_data_input)
    base_sim._num_cpus = 1
    base_sim._cpu_rank = 0

    base_estimate, base_sample_sizes, base_variances = \
        base_sim.simulate(.1, 200)

    full_data_input.reset_sampling()
    base_costs, base_initial_variances = base_sim._compute_costs_and_variances()

    sim = MLMCSimulator(models=models_from_data, data=data_input)
    estimates, sample_sizes, variances = sim.simulate(.1, 200)

    data_input.reset_sampling()
    sim_costs, initial_variances = sim._compute_costs_and_variances()

    assert np.all(np.isclose(base_initial_variances, initial_variances))
    assert np.all(np.isclose(base_costs, sim_costs))

    all_estimates = comm.allgather(estimates)
    all_sample_sizes = comm.allgather(sample_sizes)
    all_variances = comm.allgather(variances)

    assert np.all(estimates[0] == estimates)
    assert np.all(variances[0] == variances)

    for estimate in all_estimates:
        assert np.all(np.isclose(estimate, base_estimate))

    for variance in all_variances:
        assert np.all(np.isclose(variance, base_variances))

    for i, sample_size in enumerate(all_sample_sizes):
        assert np.array_equal(base_sample_sizes, sample_size)<|MERGE_RESOLUTION|>--- conflicted
+++ resolved
@@ -534,7 +534,7 @@
     assert np.isclose(sim_variance, sample_variance, atol=10e-15)
 
 
-@pytest.mark.parametrize("cache_size", [2, 10, 400])
+@pytest.mark.parametrize("cache_size", [10, 7, 200])
 def test_output_caching(data_input, models_from_data, cache_size):
     """
     Runs simulator's _evaluate_sample() with and without caching enabled
@@ -715,22 +715,15 @@
     returns consistent results.
     """
     sim = MLMCSimulator(models=models_from_data, data=data_input)
-<<<<<<< HEAD
-    sim.simulate(epsilon=1., initial_sample_sizes=10)
-
-    sim = MLMCSimulator(models=models_from_data, data=data_input)
-    sim.simulate(epsilon=1., initial_sample_sizes=10)
-    sim.simulate(epsilon=2., initial_sample_sizes=20)
-=======
     estimate1, sample_sizes1, variances1 = \
-        sim.simulate(epsilon=1., initial_sample_size=100)
+        sim.simulate(epsilon=1., initial_sample_sizes=100)
 
     sim = MLMCSimulator(models=models_from_data, data=data_input)
     estimate2, sample_sizes2, variances2 = \
-        sim.simulate(epsilon=1., initial_sample_size=100)
+        sim.simulate(epsilon=1., initial_sample_sizes=100)
 
     estimate3, sample_sizes3, variances3 = \
-        sim.simulate(epsilon=1., initial_sample_size=100)
+        sim.simulate(epsilon=1., initial_sample_sizes=100)
 
     assert np.all(np.isclose(estimate1, estimate2))
     assert np.all(np.isclose(estimate2, estimate3))
@@ -740,7 +733,6 @@
 
     assert np.all(np.isclose(variances1, variances2))
     assert np.all(np.isclose(variances2, variances3))
->>>>>>> 0ddff0ef
 
 
 @pytest.mark.parametrize('target_cost', [3, 1, .1, .01])
