import pytest
import numpy as np
import timeit
import os

from MLMCPy.mlmc import MLMCSimulator
from MLMCPy.model import ModelFromData
from MLMCPy.input import RandomInput
from MLMCPy.input import InputFromData

from spring_mass import SpringMassModel

# Create list of paths for each data file.
# Used to parametrize tests.
my_path = os.path.dirname(os.path.abspath(__file__))
data_path = my_path + "/../testing_data"


@pytest.fixture
def random_input():

    return RandomInput()


@pytest.fixture
def data_input():

    return InputFromData(os.path.join(data_path, "spring_mass_1D_inputs.txt"),
                         shuffle_data=False)


@pytest.fixture
def beta_distribution_input():

    np.random.seed(1)

    def beta_distribution(shift, scale, alpha, beta, size):
        return shift + scale * np.random.beta(alpha, beta, size)

    return RandomInput(distribution_function=beta_distribution,
                       shift=1.0, scale=2.5, alpha=3., beta=2.)


@pytest.fixture
def spring_models():

    model_level1 = SpringMassModel(mass=1.5, time_step=1.0, cost=1.0)
    model_level2 = SpringMassModel(mass=1.5, time_step=0.1, cost=10.0)
    model_level3 = SpringMassModel(mass=1.5, time_step=0.01, cost=100.0)

    return [model_level1, model_level2, model_level3]


@pytest.fixture
def models_from_data():

    input_filepath = os.path.join(data_path, "spring_mass_1D_inputs.txt")
    output1_filepath = os.path.join(data_path, "spring_mass_1D_outputs_1.0.txt")
    output2_filepath = os.path.join(data_path, "spring_mass_1D_outputs_0.1.txt")
    output3_filepath = os.path.join(data_path, "spring_mass_1D_outputs_0.01.txt")

    model1 = ModelFromData(input_filepath, output1_filepath, 1.)
    model2 = ModelFromData(input_filepath, output2_filepath, 4.)
    model3 = ModelFromData(input_filepath, output3_filepath, 16.)

    return [model1, model2, model3]


@pytest.fixture
def filename_2d_5_column_data():

    return os.path.join(data_path, "2D_test_data_long.csv")


@pytest.fixture
def filename_2d_3_column_data():

    return os.path.join(data_path, "2D_test_data_output_3_col.csv")


def test_model_from_data(data_input, models_from_data):

    sim = MLMCSimulator(models=models_from_data, data=data_input)
    sim.simulate(1., initial_sample_size=20)


def test_spring_model(beta_distribution_input, spring_models):

    sim = MLMCSimulator(models=spring_models, data=beta_distribution_input)
    sim.simulate(1., initial_sample_size=20)


def test_simulate_exception_for_invalid_parameters(data_input,
                                                   models_from_data):

    test_mlmc = MLMCSimulator(models=models_from_data, data=data_input)

    with pytest.raises(ValueError):
        test_mlmc.simulate(epsilon=-.1, initial_sample_size=20)

    with pytest.raises(TypeError):
        test_mlmc.simulate(epsilon='one', initial_sample_size=20)

    with pytest.raises(TypeError):
        test_mlmc.simulate(epsilon=.1, initial_sample_size='five')

    with pytest.raises(TypeError):
        test_mlmc.simulate(epsilon=.1, initial_sample_size=5, target_cost='3')

    with pytest.raises(ValueError):
        test_mlmc.simulate(epsilon=.1, initial_sample_size=5, target_cost=-1)


def test_simulate_expected_output_types(data_input, models_from_data):

    test_mlmc = MLMCSimulator(models=models_from_data, data=data_input)

    result, sample_count, variances = test_mlmc.simulate(epsilon=1.,
                                                         initial_sample_size=20)

    assert isinstance(result, np.ndarray)
    assert isinstance(sample_count, np.ndarray)
    assert isinstance(variances, np.ndarray)


def test_compute_optimal_sample_sizes_expected_outputs(data_input,
                                                       models_from_data):

    # Set up simulator with values that should produce predictable results
    # from computation of optimal sample sizes.
    test_mlmc = MLMCSimulator(models=models_from_data[:2], data=data_input)

    test_mlmc._epsilons = np.array([.1])

    variances = np.array([[4.], [1.]])
    costs = np.array([1., 4.])

    test_mlmc._compute_optimal_sample_sizes(costs, variances)

    # Check results.
    sample_sizes = test_mlmc._sample_sizes

    assert np.array_equal(sample_sizes, [800, 200])


def test_compute_optimal_sample_sizes_expected_outputs_2_qoi(data_input,
                                                          models_from_data):

    # Set up simulator with values that should produce predictable results
    # from computation of optimal sample sizes.
    test_mlmc = MLMCSimulator(models=models_from_data[:2], data=data_input)

    test_mlmc._epsilons = np.array([.1, .01])

    variances = np.array([[4., 4.], [1, 1.]])
    costs = np.array([1., 4.])

    test_mlmc._compute_optimal_sample_sizes(costs, variances)

    # Check results.
    sample_sizes = test_mlmc._sample_sizes

    assert np.array_equal(sample_sizes, [80000, 20000])


def test_compute_optimal_sample_sizes_expected_outputs_3_qoi(data_input,
                                                             models_from_data):

    # Set up simulator with values that should produce predictable results
    # from computation of optimal sample sizes.
    test_mlmc = MLMCSimulator(models=models_from_data[:2], data=data_input)

    test_mlmc._epsilons = np.array([.1, 1., .01])

    variances = np.array([[4., 4., 4.], [1, 1., 1.]])
    costs = np.array([1., 4.])

    test_mlmc._compute_optimal_sample_sizes(costs, variances)

    # Check results.
    sample_sizes = test_mlmc._sample_sizes

    assert np.array_equal(sample_sizes, [80000, 20000])


def test_calculate_initial_variances(beta_distribution_input, spring_models):

    sim = MLMCSimulator(models=spring_models, data=beta_distribution_input)

    sim._initial_sample_size = 100

    costs, variances = sim._compute_costs_and_variances()

    true_variances = np.array([[8.245224951411819],
                               [0.0857219498864355],
                               [7.916295509470576e-06]])

    assert np.isclose(true_variances, variances, rtol=.1).all()


def test_calculate_costs_and_variances_for_springmass_from_data(data_input,
                                                              models_from_data):

    sim = MLMCSimulator(models=models_from_data, data=data_input)
    
    sim._initial_sample_size = 100
    costs, variances = sim._compute_costs_and_variances()

    true_variances = np.array([[9.262628271266264],
                               [0.07939834631411287],
                               [5.437083709623372e-06]])

    true_costs = np.array([1.0, 5.0, 20.0])

    assert np.isclose(true_costs, costs).all()
    assert np.isclose(true_variances, variances, rtol=.1).all()


@pytest.mark.parametrize("num_levels", [2, 3])
def test_calculate_estimate_for_springmass_random_input(beta_distribution_input,
                                                        spring_models,
                                                        num_levels):

    np.random.seed(1)
    # Result from 20,000 sample monte carlo spring mass simulation.
    mc_20000_output_sample_mean = 12.3186216602

    sim = MLMCSimulator(models=spring_models[:num_levels],
                        data=beta_distribution_input)

    estimate, sample_sizes, variances = sim.simulate(.1, 100)

    assert np.isclose(estimate[0], mc_20000_output_sample_mean, rtol=.5)


@pytest.mark.parametrize("epsilon", [1., .5, .1])
def test_final_variances_less_than_epsilon_squared(beta_distribution_input,
                                                   spring_models,
                                                   epsilon):

    sim = MLMCSimulator(models=spring_models, data=beta_distribution_input)
    estimate, sample_sizes, variances = sim.simulate(epsilon, 200)

    assert variances[0] < epsilon ** 2


@pytest.mark.parametrize("cache_size", [20, 200, 2000])
def test_output_caching(data_input, models_from_data, cache_size):

    sim = MLMCSimulator(models=models_from_data, data=data_input)

    # Run simulation with caching.
    estimate1, sample_sizes, variances1 = sim.simulate(1., cache_size)

    # Set initial_sample_size to 0 and run simulation again so that it will
    # not use cached values.
    sim._initial_sample_size = 0
    estimate2, sample_sizes, variances2 = sim._run_simulation()

    # Now compare final estimator and output variances.
    # If caching is working properly, they should match.
    assert np.array_equal(estimate1, estimate2)
    assert np.array_equal(variances1, variances2)


def test_input_output_with_differing_column_count(filename_2d_5_column_data,
                                                  filename_2d_3_column_data):

    model1 = ModelFromData(filename_2d_5_column_data,
                           filename_2d_3_column_data,
                           1.)

    model2 = ModelFromData(filename_2d_5_column_data,
                           filename_2d_3_column_data,
                           4.)

    data_input = InputFromData(filename_2d_5_column_data)

    sim = MLMCSimulator(models=[model1, model2], data=data_input)
    sim.simulate(100., 10)


def test_fail_if_model_outputs_do_not_match_shapes(filename_2d_5_column_data,
                                                   filename_2d_3_column_data):

    model1 = ModelFromData(filename_2d_5_column_data,
                           filename_2d_5_column_data,
                           1.)

    model2 = ModelFromData(filename_2d_5_column_data,
                           filename_2d_3_column_data,
                           4.)

    data_input = InputFromData(filename_2d_5_column_data)

    with pytest.raises(ValueError):
        MLMCSimulator(models=[model1, model2], data=data_input)


def test_monte_carlo(data_input, models_from_data):

    np.random.seed(1)

    # Result from 20,000 sample monte carlo spring mass simulation.
    mc_20000_output_sample_mean = 12.3186216602

    # Passing in one model into MLMCSimulator should make it run in monte
    # carlo simulation mode.
    models = [models_from_data[0]]

    sim = MLMCSimulator(models=models, data=data_input)
    estimate, sample_sizes, variances = sim.simulate(1., 50)

    assert np.isclose(estimate, mc_20000_output_sample_mean, atol=.25)


def test_hard_coded_test_2_level(data_input, models_from_data):

    np.random.seed(1)
    initial_sample_size = 200
    epsilon = 1.

    # Get output data for each layer.
    level_0_data = np.zeros(initial_sample_size)
    level_1_data = np.zeros(initial_sample_size)

    input_samples = data_input.draw_samples(initial_sample_size)

    for i, sample in enumerate(input_samples):
        level_0_data[i] = models_from_data[0].evaluate(sample)

    level_0_variance = np.var(level_0_data)

    # Must resample level 0 for level 0-1 discrepancy variance.
    input_samples = data_input.draw_samples(initial_sample_size)
    for i, sample in enumerate(input_samples):
        level_0_data[i] = models_from_data[0].evaluate(sample)

    for i, sample in enumerate(input_samples):
        level_1_data[i] = models_from_data[1].evaluate(sample)

    data_input.reset_sampling()

    target_variance = epsilon ** 2

    # Define discrepancy model and compute variance.
    level_discrepancy = level_1_data - level_0_data
    discrepancy_variance = np.var(level_discrepancy)

    layer_0_cost = 1
    layer_1_cost = 1 + 4

    r = np.sqrt(discrepancy_variance / layer_1_cost *
                layer_0_cost / level_0_variance)

    # Calculate sample sizes for each level.
    s = (r * level_0_variance + discrepancy_variance) / (r * target_variance)
    level_0_sample_size = int(np.ceil(s))
    level_1_sample_size = int(np.ceil(r * s))

    # Draw samples based on computed sample sizes.
    data_input.reset_sampling()
    sample_0 = data_input.draw_samples(level_0_sample_size)
    sample_1 = data_input.draw_samples(level_1_sample_size)

    # Evaluate samples.
    for i, sample in enumerate(sample_0):
        sample_0[i] = models_from_data[0].evaluate(sample)

    for i, sample in enumerate(sample_1):
        sample_1[i] = models_from_data[1].evaluate(sample)

    # Package results for easy comparison with simulator results.
    hard_coded_variances = np.array([level_0_variance, discrepancy_variance])
    hard_coded_sample_sizes = np.array([level_0_sample_size, level_1_sample_size])
    hard_coded_estimate = np.mean(np.concatenate((sample_0, sample_1), axis=0))

    # Run Simulation for comparison to hard coded results.
    models = models_from_data[:2]

    sim = MLMCSimulator(models=models, data=data_input)
    sim_estimate, sim_sample_sizes, output_variances = \
        sim.simulate(epsilon=epsilon, initial_sample_size=initial_sample_size)
    sim_costs, sim_variances = sim._compute_costs_and_variances()

    assert np.array_equal(np.squeeze(sim_variances), hard_coded_variances)
    assert np.array_equal(sim._sample_sizes, hard_coded_sample_sizes)
    assert np.array_equal(sim_estimate[0], hard_coded_estimate)


def test_hard_coded_test_3_level(data_input, models_from_data):

    np.random.seed(1)
    initial_sample_size = 200
    epsilon = 1.

    # Get output data for each layer.
    level_0_data = np.zeros(initial_sample_size)
    level_1_data = np.zeros(initial_sample_size)
    level_2_data = np.zeros(initial_sample_size)

    # Compute level 0 variance
    input_samples = data_input.draw_samples(initial_sample_size)

    for i, sample in enumerate(input_samples):
        level_0_data[i] = models_from_data[0].evaluate(sample)

    level_0_variance = np.var(level_0_data)

    # Compute level 0-1 discrepancy variance.
    input_samples = data_input.draw_samples(initial_sample_size)

    for i, sample in enumerate(input_samples):
        level_0_data[i] = models_from_data[0].evaluate(sample)

    for i, sample in enumerate(input_samples):
        level_1_data[i] = models_from_data[1].evaluate(sample)

    level_discrepancy_01 = level_1_data - level_0_data
    discrepancy_variance_01 = np.var(level_discrepancy_01)

    # Get new input samples for level 1-2 discrepancy.
    input_samples = data_input.draw_samples(initial_sample_size)

    for i, sample in enumerate(input_samples):
        level_1_data[i] = models_from_data[1].evaluate(sample)

    for i, sample in enumerate(input_samples):
        level_2_data[i] = models_from_data[2].evaluate(sample)

    # Compute level 1-2 discrepancy variance.
    level_discrepancy_12 = level_2_data - level_1_data
    discrepancy_variance_12 = np.var(level_discrepancy_12)

    target_variance = epsilon ** 2

    level_0_cost = 1
    level_1_cost = 1 + 4
    level_2_cost = 4 + 16

    mu = (np.sqrt(level_0_variance * level_0_cost) +
            np.sqrt(discrepancy_variance_01 * level_1_cost) +
            np.sqrt(discrepancy_variance_12 * level_2_cost)) / target_variance

    level_0_sample_size = mu * np.sqrt(level_0_variance / level_0_cost)
    level_1_sample_size = mu * np.sqrt(discrepancy_variance_01 / level_1_cost)
    level_2_sample_size = mu * np.sqrt(discrepancy_variance_12 / level_2_cost)

    level_0_sample_size = int(np.ceil(level_0_sample_size))
    level_1_sample_size = int(np.ceil(level_1_sample_size))
    level_2_sample_size = int(np.ceil(level_2_sample_size))

    # Draw samples based on computed sample sizes.
    data_input.reset_sampling()
    sample_0 = data_input.draw_samples(level_0_sample_size)
    sample_1 = data_input.draw_samples(level_1_sample_size)
    sample_2 = data_input.draw_samples(level_2_sample_size)

    # Evaluate samples.
    for i, sample in enumerate(sample_0):
        sample_0[i] = models_from_data[0].evaluate(sample)

    for i, sample in enumerate(sample_1):
        sample_1[i] = models_from_data[1].evaluate(sample)

    for i, sample in enumerate(sample_2):
        sample_2[i] = models_from_data[2].evaluate(sample)

    hard_coded_variances = np.array([level_0_variance,
                                    discrepancy_variance_01,
                                    discrepancy_variance_12])

    hard_coded_sample_sizes = np.array([level_0_sample_size,
                                        level_1_sample_size,
                                        level_2_sample_size])

<<<<<<< HEAD
    hard_coded_estimate = (np.mean(sample_0) +
                           np.mean(sample_1) +
                           np.mean(sample_2)) / 3.
=======
    hard_coded_estimate = np.mean(np.concatenate((sample_0,
                                                  sample_1,
                                                  sample_2), axis=0))
>>>>>>> 0df45174

    # Run Simulation for comparison to hard coded results.
    data_input.reset_sampling()
    sim = MLMCSimulator(models=models_from_data, data=data_input)
    sim_estimate, sim_sample_sizes, output_variances = \
        sim.simulate(epsilon=epsilon, initial_sample_size=initial_sample_size)
    sim_costs, sim_variances = sim._compute_costs_and_variances()

    assert np.array_equal(np.squeeze(sim_variances), hard_coded_variances)
    assert np.array_equal(sim._sample_sizes, hard_coded_sample_sizes)
    assert np.array_equal(sim_estimate[0], hard_coded_estimate)

<<<<<<< HEAD
@pytest.mark.parametrize("num_cpus", [2, 3, 4, 5, 6, 8])
def test_multiple_mock_CPUs(data_input, models_from_data, num_cpus,
                            mocker):

    epsilon = .5
    initial_sample_size = 100

    # Spy on _collect_outputs in order to get arguments passed into it.
    spy_fun = mocker.spy(MLMCSimulator, '_collect_outputs')

    reference_sim = MLMCSimulator(models=models_from_data, data=data_input)
    reference_estimate, reference_sample_sizes, reference_variances = \
        reference_sim.simulate(epsilon=epsilon,
                               initial_sample_size=initial_sample_size)

    # Collect parameters passed into _collect_outputs in reference run.
    all_outputs = []
    for output in spy_fun.func_dict['call_args_list']:

        all_outputs.append(output[0][1])

    mpi_sim_estimates = np.zeros(num_cpus)
    mpi_sim_sample_sizes = np.zeros(num_cpus)
    mpi_sim_variances = np.zeros(num_cpus)

    # Function to replace MLMCSimulator._collect_outputs in order to simulate
    # an MPI environment. Should return all outputs as if it collected them
    # from other CPUs.
    @classmethod
    def mock_collect_outputs(self, local_outputs):

        self.level_track += 1
        return self.all_outputs[self.level_track]

    with mocker.patch.object(MLMCSimulator,
                             '_collect_outputs',
                             mock_collect_outputs):

        for i in range(num_cpus):
            sim = MLMCSimulator(models=models_from_data, data=data_input)
            sim._number_CPUs = num_cpus
            sim._cpu_rank = i
            sim.all_outputs = all_outputs
            sim.level_track = -1

            sim_estimate, sim_sample_sizes, sim_variances = \
                sim.simulate(epsilon=epsilon,
                             initial_sample_size=initial_sample_size)

            mpi_sim_estimates.append(sim_estimate)
            mpi_sim_sample_sizes.append(sim_sample_sizes)
            mpi_sim_variances.append(sim_variances)

    assert np.all_equal(mpi_sim_estimates)
    assert np.all_equal(mpi_sim_sample_sizes)
    assert np.all_equal(mpi_sim_variances)

    assert mpi_sim_estimates[0] == reference_estimate[0]
    assert mpi_sim_sample_sizes[0] == reference_sample_sizes
    assert mpi_sim_variances[0] == reference_variances
=======

@pytest.mark.parametrize('target_cost', [3, 1, .5, .1])
def test_fixed_cost(beta_distribution_input, spring_models, target_cost):

    # Ensure costs are evaluated by simulator via timeit.
    for model in spring_models:
        delattr(model, 'cost')

    sim = MLMCSimulator(models=spring_models,
                        data=beta_distribution_input)

    # Multiply sample sizes times costs and take the sum; verify that this is
    # close to the target cost.
    sim._initial_sample_size = 100
    sim._target_cost = target_cost

    costs, variances = sim._compute_costs_and_variances()
    sim._compute_optimal_sample_sizes(costs, variances)
    sample_sizes = sim._sample_sizes

    expected_cost = np.sum(costs * sample_sizes)

    assert np.isclose(expected_cost, target_cost, rtol=.05)

    # Disable caching to ensure accuracy of compute time measurement.
    sim._initial_sample_size = 0

    start_time = timeit.default_timer()
    sim._run_simulation()
    compute_time = timeit.default_timer() - start_time

    assert np.isclose(compute_time, target_cost, rtol=.2)
>>>>>>> 0df45174
<|MERGE_RESOLUTION|>--- conflicted
+++ resolved
@@ -474,15 +474,9 @@
                                         level_1_sample_size,
                                         level_2_sample_size])
 
-<<<<<<< HEAD
-    hard_coded_estimate = (np.mean(sample_0) +
-                           np.mean(sample_1) +
-                           np.mean(sample_2)) / 3.
-=======
     hard_coded_estimate = np.mean(np.concatenate((sample_0,
                                                   sample_1,
                                                   sample_2), axis=0))
->>>>>>> 0df45174
 
     # Run Simulation for comparison to hard coded results.
     data_input.reset_sampling()
@@ -495,68 +489,6 @@
     assert np.array_equal(sim._sample_sizes, hard_coded_sample_sizes)
     assert np.array_equal(sim_estimate[0], hard_coded_estimate)
 
-<<<<<<< HEAD
-@pytest.mark.parametrize("num_cpus", [2, 3, 4, 5, 6, 8])
-def test_multiple_mock_CPUs(data_input, models_from_data, num_cpus,
-                            mocker):
-
-    epsilon = .5
-    initial_sample_size = 100
-
-    # Spy on _collect_outputs in order to get arguments passed into it.
-    spy_fun = mocker.spy(MLMCSimulator, '_collect_outputs')
-
-    reference_sim = MLMCSimulator(models=models_from_data, data=data_input)
-    reference_estimate, reference_sample_sizes, reference_variances = \
-        reference_sim.simulate(epsilon=epsilon,
-                               initial_sample_size=initial_sample_size)
-
-    # Collect parameters passed into _collect_outputs in reference run.
-    all_outputs = []
-    for output in spy_fun.func_dict['call_args_list']:
-
-        all_outputs.append(output[0][1])
-
-    mpi_sim_estimates = np.zeros(num_cpus)
-    mpi_sim_sample_sizes = np.zeros(num_cpus)
-    mpi_sim_variances = np.zeros(num_cpus)
-
-    # Function to replace MLMCSimulator._collect_outputs in order to simulate
-    # an MPI environment. Should return all outputs as if it collected them
-    # from other CPUs.
-    @classmethod
-    def mock_collect_outputs(self, local_outputs):
-
-        self.level_track += 1
-        return self.all_outputs[self.level_track]
-
-    with mocker.patch.object(MLMCSimulator,
-                             '_collect_outputs',
-                             mock_collect_outputs):
-
-        for i in range(num_cpus):
-            sim = MLMCSimulator(models=models_from_data, data=data_input)
-            sim._number_CPUs = num_cpus
-            sim._cpu_rank = i
-            sim.all_outputs = all_outputs
-            sim.level_track = -1
-
-            sim_estimate, sim_sample_sizes, sim_variances = \
-                sim.simulate(epsilon=epsilon,
-                             initial_sample_size=initial_sample_size)
-
-            mpi_sim_estimates.append(sim_estimate)
-            mpi_sim_sample_sizes.append(sim_sample_sizes)
-            mpi_sim_variances.append(sim_variances)
-
-    assert np.all_equal(mpi_sim_estimates)
-    assert np.all_equal(mpi_sim_sample_sizes)
-    assert np.all_equal(mpi_sim_variances)
-
-    assert mpi_sim_estimates[0] == reference_estimate[0]
-    assert mpi_sim_sample_sizes[0] == reference_sample_sizes
-    assert mpi_sim_variances[0] == reference_variances
-=======
 
 @pytest.mark.parametrize('target_cost', [3, 1, .5, .1])
 def test_fixed_cost(beta_distribution_input, spring_models, target_cost):
@@ -588,5 +520,4 @@
     sim._run_simulation()
     compute_time = timeit.default_timer() - start_time
 
-    assert np.isclose(compute_time, target_cost, rtol=.2)
->>>>>>> 0df45174
+    assert np.isclose(compute_time, target_cost, rtol=.2)