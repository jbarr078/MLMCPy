--- conflicted
+++ resolved
@@ -70,7 +70,6 @@
     assert np.all(np.isclose(true_variances, variances, rtol=.1))
 
 
-<<<<<<< HEAD
 def test_modular_costs_and_variances_cache(dummy_arange_simulator):
     sim = dummy_arange_simulator
     user_sample_size = 10
@@ -86,10 +85,8 @@
 
     os.remove(file_name)
 
-def test_modular_compute_optimal_sample_sizes_models(spring_mlmc_simulator):
-=======
+
 def test_modular_compute_optimal_sample_sizes_models(dummy_arange_simulator):
->>>>>>> 2ddd03e2
     """
     Tests optimal sample sizes computed by simulator's modular
     compute_optimal_sample_sizes() against expected values based on a
