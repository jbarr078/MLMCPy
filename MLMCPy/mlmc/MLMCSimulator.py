--- conflicted
+++ resolved
@@ -217,12 +217,6 @@
         :param level: model level
         :return: result of evaluation
         """
-<<<<<<< HEAD
-=======
-        # If we have the output for this sample cached, use it.
-        # Otherwise, compute the output via the model.
-
->>>>>>> 0ddff0ef
         sample_indices = np.empty(0)
         if self._caching_enabled:
             sample_indices = np.argwhere(sample == self._cached_inputs[level])
@@ -688,7 +682,7 @@
         """
         Finds the mean of ndarray of values across CPUs and returns result.
         :param this_cpu_values: ndarray of any shape.
-        :return: ndarray of same shape as values with mean from all CPUs.
+        :return: ndarray of same shape as values with mean from all cpus.
         """
         if self._num_cpus == 1:
             return this_cpu_values
