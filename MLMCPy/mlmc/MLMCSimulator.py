--- conflicted
+++ resolved
@@ -3,13 +3,8 @@
 import timeit
 import numpy as np
 
-<<<<<<< HEAD
-from MLMCPy.input import Input
-from MLMCPy.model import Model
 from MLMCPy.hdf5 import HDF5Storage
-=======
 from MLMCPy.exceptionmanager import ExceptionManager
->>>>>>> 2ddd03e2
 
 class MLMCSimulator(object):
     """
@@ -392,13 +387,7 @@
         output_list = list(value for value in model_outputs.values())
 
         for i in reversed(range(len(output_list))):
-<<<<<<< HEAD
-            temp_size = len(output_list[i]) - temp_size
-
-            sizes.append(temp_size)
-=======
             updated_size = len(output_list[i]) - updated_size
->>>>>>> 2ddd03e2
 
             sizes.append(updated_size)
 
