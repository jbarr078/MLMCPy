--- conflicted
+++ resolved
@@ -58,13 +58,8 @@
         # Enabled diagnostic text output.
         self._verbose = False
 
-<<<<<<< HEAD
-    def simulate(self, epsilon, initial_sample_sizes, target_cost=None,
-                 verbose=False, only_collect_sample_sizes=False):
-=======
     def simulate(self, epsilon, initial_sample_sizes=100, target_cost=None,
                  sample_sizes=None, verbose=False):
->>>>>>> c378b39f
         """
         Perform MLMC simulation.
         Computes number of samples per level before running simulations
@@ -103,9 +98,6 @@
 
         self._setup_simulation(epsilon, initial_sample_sizes, sample_sizes)
 
-        if only_collect_sample_sizes:
-            return self._sample_sizes
-
         # Run models and return estimate, sample sizes, and variances.
         return self._run_simulation()
 
