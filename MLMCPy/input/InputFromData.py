--- conflicted
+++ resolved
@@ -1,10 +1,7 @@
 import numpy as np
 import os
-<<<<<<< HEAD
 import warnings
-=======
 import imp
->>>>>>> 7f58b048
 
 from Input import Input
 
@@ -42,6 +39,9 @@
         # one dimensional data to a 2d array with one column.
         if len(self._data .shape) == 1:
             self._data = self._data.reshape(self._data.shape[0], -1)
+
+        # Use subset of data if we are in multiprocessor environment.
+        self.__detect_parallelization()
 
         if shuffle_data:
             np.random.shuffle(self._data)
